// UFO
#include <ufo/map/integration/integration.hpp>
#include <ufo/map/integration/integration_parameters.hpp>
#include <ufo/map/node.hpp>
#include <ufo/map/point.hpp>
#include <ufo/map/point_cloud.hpp>
#include <ufo/map/points/points_predicate.hpp>
#include <ufo/map/predicate/satisfies.hpp>
#include <ufo/map/predicate/spatial.hpp>
#include <ufo/map/types.hpp>
#include <ufo/map/ufomap.hpp>
#include <ufo/math/pose6.hpp>
#include <ufo/util/timing.hpp>

// TOML
#include "toml.hpp"
#include "indicators.hpp"

// STL
#include <cstdio>
#include <filesystem>
#include <fstream>
#include <future>
#include <ios>
#include <iostream>
#include <limits>
#include <random>
#include <string>
#include <type_traits>
#include <unordered_map>
#include <vector>

#ifdef UFO_PARALLEL
// STL
#include <execution>
#endif

struct Dataset {
	std::size_t first = 0;
	std::size_t last  = -1;
	std::size_t num   = -1;
};

struct Map {
	ufo::node_size_t resolution = 0.1;  // In meters
	ufo::depth_t     levels     = 17;   // Levels of the octree
};

struct Clustering {
	bool         cluster      = false;
	float        max_distance = 0.2f;
	std::size_t  min_points   = 0;
	ufo::depth_t depth        = 0;
};

struct Printing {
	bool verbose = true;
	bool debug   = false;
};

struct Output {
	std::string filename   = "dufomap";
	bool        has_color  = false;
	bool        raycasting = false;
	bool        voxel_map  = false;
};

struct Config {
	Dataset                dataset;
	Map                    map;
	ufo::IntegrationParams integration;
	bool                   propagate = false;
	Clustering             clustering;
	Printing               printing;
	Output                 output;

	void read(toml::table tbl)
	{
		map.resolution = read(tbl["important"]["resolution"], map.resolution);
		
		dataset.first = read(tbl["dataset"]["first"], dataset.first);
		dataset.last  = read(tbl["dataset"]["last"], dataset.last);
		dataset.num   = read(tbl["dataset"]["num"], dataset.num);
		map.levels     = read(tbl["map"]["levels"], map.levels);

		auto dsm = read(tbl["integration"]["down_sampling_method"], std::string("none"));
		integration.down_sampling_method =
		    "none" == dsm
		        ? ufo::DownSamplingMethod::NONE
		        : ("centroid" == dsm ? ufo::DownSamplingMethod::CENTROID
		                             : ("uniform" == dsm ? ufo::DownSamplingMethod::UNIFORM
		                                                 : ufo::DownSamplingMethod::CENTER));
		integration.hit_depth = read(tbl["integration"]["hit_depth"], integration.hit_depth);
		integration.miss_depth =
		    read(tbl["integration"]["miss_depth"], integration.miss_depth);
		integration.min_range = read(tbl["integration"]["min_range"], integration.min_range);
		integration.max_range = read(tbl["integration"]["max_range"], integration.max_range);
		integration.inflate_unknown =
		    read(tbl["important"]["inflate_unknown"], integration.inflate_unknown);
		integration.inflate_unknown_compensation =
		    read(tbl["integration"]["inflate_unknown_compensation"],
		         integration.inflate_unknown_compensation);
		integration.ray_passthrough_hits = read(tbl["integration"]["ray_passthrough_hits"],
		                                        integration.ray_passthrough_hits);
		integration.inflate_hits_dist =
		    read(tbl["important"]["inflate_hits_dist"], integration.inflate_hits_dist);
		integration.parallel = tbl["integration"]["parallel"].value_or(integration.parallel);
		integration.num_threads =
		    read(tbl["integration"]["num_threads"], integration.num_threads);
		integration.only_valid =
		    read(tbl["integration"]["only_valid"], integration.only_valid);
			
		propagate = read(tbl["integration"]["propagate"], propagate);

		clustering.cluster = read(tbl["clustering"]["cluster"], clustering.cluster);
		clustering.max_distance =
		    read(tbl["clustering"]["max_distance"], clustering.max_distance);
		clustering.min_points = read(tbl["clustering"]["min_points"], clustering.min_points);
		clustering.depth      = read(tbl["clustering"]["depth"], clustering.depth);

		printing.verbose = read(tbl["printing"]["verbose"], printing.verbose);
		printing.debug   = read(tbl["printing"]["debug"], printing.debug);

		output.filename   = read(tbl["output"]["filename"], output.filename);
		output.has_color  = read(tbl["output"]["has_color"], output.has_color);
		output.raycasting = read(tbl["output"]["raycasting"], output.raycasting);
		output.voxel_map = read(tbl["output"]["voxel_map"], output.voxel_map);
	}

	void save() const
	{
		// TODO: Implement
	}

 private:
	template <typename T>
	std::remove_cvref_t<T> read(toml::node_view<toml::node> node, T&& default_value)
	{
		// if (!node.is_value()) {
		// 	node.as_array()->push_back("MISSING");
		// 	missing_config = true;
		// 	std::cout << node << '\n';
		// 	return default_value;
		// }

		return node.value_or(default_value);
	}

 private:
	bool missing_config{false};
	bool wrong_config{false};
};

std::ostream& operator<<(std::ostream& out, Config const& config)
{
	out << "Config\n";

	out << "\tDataset\n";
	out << "\t\tFirst: " << config.dataset.first << '\n';
	out << "\t\tLast:  ";
	if (-1 == config.dataset.last) {
		out << -1 << '\n';
	} else {
		out << config.dataset.last << '\n';
	}
	out << "\t\tNum:   ";
	if (-1 == config.dataset.num) {
		out << -1 << '\n';
	} else {
		out << config.dataset.num << '\n';
	}

	out << "\tMap\n";
	out << "\t\tResolution: " << config.map.resolution << '\n';
	out << "\t\tLevels:     " << +config.map.levels << '\n';

	out << "\tIntegration\n";
	out << "\t\tDown sampling method:        "
	    << (ufo::DownSamplingMethod::NONE == config.integration.down_sampling_method
	            ? "none"
	            : (ufo::DownSamplingMethod::CENTER ==
	                       config.integration.down_sampling_method
	                   ? "center"
	                   : (ufo::DownSamplingMethod::CENTROID ==
	                              config.integration.down_sampling_method
	                          ? "centroid"
	                          : "uniform")))
	    << '\n';
	out << "\t\tHit depth:                   " << +config.integration.hit_depth << '\n';
	out << "\t\tMiss depth:                  " << +config.integration.miss_depth << '\n';
	out << "\t\tMin range:                   " << config.integration.min_range << '\n';
	out << "\t\tMax range:                   " << config.integration.max_range << '\n';
	out << "\t\tInflate unknown              " << config.integration.inflate_unknown
	    << '\n';
	out << "\t\tInflate unknown compensation "
	    << config.integration.inflate_unknown_compensation << '\n';
	out << "\t\tRay passthrough hits         " << config.integration.ray_passthrough_hits
	    << '\n';
	out << "\t\tInflate hits dist            " << config.integration.inflate_hits_dist
	    << '\n';
	out << "\t\tEarly stop distance:         " << config.integration.early_stop_distance
	    << '\n';
	out << "\t\tParallel:                    " << config.integration.parallel << '\n';
	out << "\t\tNum threads:                 " << config.integration.num_threads << '\n';
	out << "\t\tOnly valid:                  " << config.integration.only_valid << '\n';
	out << "\t\tSliding window size:         " << config.integration.sliding_window_size
	    << '\n';
	out << "\t\tPropagate:                   " << std::boolalpha << config.propagate
	    << '\n';

	out << "\tClustering\n";
	out << "\t\tCluster:      " << std::boolalpha << config.clustering.cluster << '\n';
	out << "\t\tMax distance: " << config.clustering.max_distance << '\n';
	out << "\t\tMin points:   " << config.clustering.min_points << '\n';
	out << "\t\tDepth:        " << +config.clustering.depth << '\n';

	out << "\tPrinting\n";
	out << "\t\tVerbose: " << std::boolalpha << config.printing.verbose << '\n';
	out << "\t\tDebug:   " << std::boolalpha << config.printing.debug << '\n';

	out << "\tOutput\n";
	out << "\t\tFilename:   " << config.output.filename << '\n';
	out << "\t\tHas color:  " << std::boolalpha << config.output.has_color << '\n';
	out << "\t\tRaycasting: " << config.output.raycasting << '\n';

	return out;
}

Config readConfig(std::filesystem::path path)
{
	Config config;
	for (;;) {
		if (std::filesystem::exists(path)) {
			toml::table tbl;
			try {
				tbl = toml::parse_file((path).string());
			} catch (toml::parse_error const& err) {
				std::cerr << "Configuration parsing failed:\n" << err << '\n';
				exit(1);
			}

			config.read(tbl);
			if (config.printing.verbose) {
				std::cout << "Found: " << (path) << '\n';
			}

			break;
		}
		if (!path.has_parent_path()) {
			std::cout << "Did not find configuration file, using default.\n";
			break;
		}
		path = path.parent_path();
	}

	if (config.printing.verbose) {
		std::cout << config << '\n';
	}

	return config;
}

ufo::Color randomColor()
{
	static std::random_device                          rd;
	static std::mt19937                                gen(rd());
	static std::uniform_int_distribution<ufo::color_t> dis(0, -1);
	return {dis(gen), dis(gen), dis(gen)};
}

template <class Map>
void cluster(Map& map, Clustering const& clustering)
{
	std::unordered_set<ufo::Node> seen;
	std::vector<ufo::Sphere>      queue;

	auto depth        = clustering.depth;
	auto max_distance = clustering.max_distance;
	auto min_points   = clustering.min_points;

	ufo::label_t l{1};
	for (auto node : map.query(ufo::pred::Leaf(depth) && ufo::pred::SeenFree() &&
	                           ufo::pred::HitsMin(1) && ufo::pred::Label(0))) {
		if (map.label(node.index())) {  // FIXME: This is because how the iterator works
			continue;
		}

		seen = {node};
		queue.assign(1, ufo::Sphere(map.center(node), max_distance));

		map.setLabel(node, l, false);

		while (!queue.empty()) {
			auto p = ufo::pred::Intersects(queue);
			queue.clear();
			for (auto const& node : map.query(
			         ufo::pred::Leaf(depth) && ufo::pred::SeenFree() && ufo::pred::HitsMin(1) &&
			         ufo::pred::Label(0) && std::move(p) &&
			         ufo::pred::Satisfies([&seen](auto n) { return seen.insert(n).second; }))) {
				queue.emplace_back(map.center(node), max_distance);
				map.setLabel(node, l, false);
			}
		}

		if (seen.size() < min_points) {
			for (auto e : seen) {
				if (l == map.label(e)) {
					map.setLabel(e, -1, false);
				}
			}
		}

		l += seen.size() >= min_points;

		map.propagateModified();  // FIXME: Should this be here?
	}
}

template <class PointCloud>
void filterminDistance(PointCloud& cloud, ufo::Point origin, float min_distance)
{
	float sqrt_dist = min_distance * min_distance;
	std::erase_if(cloud, [origin, sqrt_dist](auto const& point) {
		return origin.squaredDistance(point) < sqrt_dist;
	});
}

int main(int argc, char* argv[])
{
	if (1 >= argc) {
		std::cout << "[ERROR] Please running by: " << argv[0] << " [pcd_folder] [optional: config_file_path]";
		return 0;
	}

	std::filesystem::path path(argv[1]);
	std::string config_file_path;
	if (argc > 2)
		config_file_path = argv[2];
	else
		config_file_path = std::string(argv[1]) + "/dufomap.toml";

	auto config = readConfig(std::filesystem::path(config_file_path));
	std::cout << "[LOG] Step 1: Successfully read configuration from: " << config_file_path <<std::endl;
	ufo::Map<ufo::MapType::SEEN_FREE | ufo::MapType::REFLECTION | ufo::MapType::LABEL> map(
	    config.map.resolution, config.map.levels);
	map.reserve(100'000'000);

	std::vector<std::filesystem::path> pcds;
	for (const auto& entry : std::filesystem::directory_iterator(path / "pcd")) {
		if (!entry.is_regular_file()) {
			continue;
		}
		std::size_t i = std::stoul(entry.path().stem());
		if (config.dataset.first <= i && config.dataset.last >= i) {
			pcds.push_back(entry.path().filename());
		}
	}
	std::ranges::sort(pcds);
	// std::cout << config << std::endl;
	pcds.resize(std::min(pcds.size(), config.dataset.num));

	ufo::Timing timing;
	timing.start("Total");

	ufo::PointCloudColor cloud_acc;

	std::cout << "[LOG] Step 2: Starting Processing data from: " << path << '\n';
	indicators::show_console_cursor(false);
	indicators::BlockProgressBar bar{
		indicators::option::BarWidth{50},
		indicators::option::Start{"["},
		indicators::option::End{"]"},
		indicators::option::PrefixText{"[LOG] Running dufomap "},
		indicators::option::ForegroundColor{indicators::Color::white},
		indicators::option::ShowElapsedTime{true},
		indicators::option::ShowRemainingTime{true},
		indicators::option::FontStyles{std::vector<indicators::FontStyle>{indicators::FontStyle::bold}}
	};
	
	for (std::size_t i{}; std::string filename : pcds) {
<<<<<<< HEAD
		// FIXME: looks like unicode::display_width will have some influence on the algorithm, haven't figure out yet.
		// bar.set_progress(100 * i / pcds.size());
=======
		bar.set_progress(100 * i / pcds.size());
>>>>>>> 9e239ddd
		++i;
        if(i>1 && !config.printing.verbose){
            std::ostringstream log_msg;
            log_msg << "(" << i << "/" << pcds.size() << ") Processing: " << filename << " Time Cost: " 
                << config.integration.timing.lastSeconds() << "s";
            std::string spaces(10, ' ');
            log_msg << spaces;
            std::cout << "\r" <<log_msg.str() << std::flush;
        }

		ufo::PointCloudColor cloud;
		ufo::Pose6f          viewpoint;
		timing[1].start("Read");
		ufo::readPointCloudPCD(path / "pcd" / filename, cloud, viewpoint);
		timing[1].stop();

		// NOTE(Qingwen): lots of user facing about ego points inside data, we filterminDistance around ego agent.
		filterminDistance(cloud, viewpoint.translation, config.integration.min_range);

		cloud_acc.insert(std::end(cloud_acc), std::cbegin(cloud), std::cend(cloud));

		ufo::insertPointCloud(map, cloud, viewpoint.translation, config.integration,
		                      config.propagate);

		if (config.printing.verbose) {
			timing.setTag("Total " + std::to_string(i) + " of " + std::to_string(pcds.size()) +
						" (" + std::to_string(100 * i / pcds.size()) + "%)");
			timing[2] = config.integration.timing;
			timing.print(true, true, 2, 4);
		}
	}
	indicators::show_console_cursor(true);
	std::cout << "\033[0m\n[LOG] Step 3: Finished Processing data. Start saving map... " << std::endl;
	// bar.is_completed();
	if (!config.propagate) {
		timing[3].start("Propagate");
		map.propagateModified();
		timing[3].stop();
	}

	timing[4].start("Cluster");
	if (config.clustering.cluster) {
		cluster(map, config.clustering);
	}
	timing[4].stop();

	timing[5].start("Query");
	ufo::PointCloudColor cloud_static;

	if (config.output.voxel_map){
		// save voxel map: based on the config resolution
		for (auto node : map.query(
				ufo::pred::Leaf(0) && !ufo::pred::SeenFree() && ufo::pred::HitsMin(1))) {
			auto p = map.center(node);
			cloud_static.emplace_back(p, ufo::Color(255, 255, 255));
		}
		config.output.filename += "_voxel";
	}
	else{
		for (auto& p : cloud_acc)
			if (!map.seenFree(p))
				cloud_static.push_back(p);
	}
	timing[5].stop();

	timing[6].start("write");
	ufo::writePointCloudPCD(path / (config.output.filename + ".pcd"), cloud_static);
	timing[6].stop();
	timing.stop();

	timing[2] = config.integration.timing;
	timing.print(true, true, 2, 4);
	std::cout << "[LOG]: Finished! ^v^.. Clean output map with " << cloud_static.size() << " points save in " << path / (config.output.filename + ".pcd") << '\n';
}<|MERGE_RESOLUTION|>--- conflicted
+++ resolved
@@ -378,12 +378,8 @@
 	};
 	
 	for (std::size_t i{}; std::string filename : pcds) {
-<<<<<<< HEAD
 		// FIXME: looks like unicode::display_width will have some influence on the algorithm, haven't figure out yet.
 		// bar.set_progress(100 * i / pcds.size());
-=======
-		bar.set_progress(100 * i / pcds.size());
->>>>>>> 9e239ddd
 		++i;
         if(i>1 && !config.printing.verbose){
             std::ostringstream log_msg;
